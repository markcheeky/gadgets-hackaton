--- conflicted
+++ resolved
@@ -59,15 +59,10 @@
         
         if add_approx:
             return f"{str(x)} = around {Calculator.format_sympy_float(x.evalf())}"
-<<<<<<< HEAD
-
-    def __call__(self, input_str: str) -> str:
-=======
         
         return str(x)
     
     def __call__(self, input_str: str, add_approx: bool = True) -> str:
->>>>>>> 11806927
         try:
             expr = self.evaluate(input_str)
             return self.format_sympy_number(expr, add_approx=add_approx)
